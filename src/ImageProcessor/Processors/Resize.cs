﻿// --------------------------------------------------------------------------------------------------------------------
// <copyright file="Resize.cs" company="James South">
//   Copyright (c) James South.
//   Licensed under the Apache License, Version 2.0.
// </copyright>
// <summary>
//   Resizes an image to the given dimensions.
// </summary>
// --------------------------------------------------------------------------------------------------------------------

namespace ImageProcessor.Processors
{
    using System;
    using System.Collections.Generic;
    using System.Drawing;
    using System.Drawing.Drawing2D;
    using System.Drawing.Imaging;
    using System.Globalization;
    using System.Linq;

    using ImageProcessor.Common.Exceptions;
    using ImageProcessor.Imaging;

    /// <summary>
    /// Resizes an image to the given dimensions.
    /// </summary>
    public class Resize : IGraphicsProcessor
    {
        /// <summary>
        /// Initializes a new instance of the <see cref="Resize"/> class.
        /// </summary>
        public Resize()
        {
            this.Settings = new Dictionary<string, string>();
        }

        /// <summary>
        /// Gets or sets DynamicParameter.
        /// </summary>
        public dynamic DynamicParameter
        {
            get;
            set;
        }

        /// <summary>
        /// Gets or sets any additional settings required by the processor.
        /// </summary>
        public Dictionary<string, string> Settings
        {
            get;
            set;
        }

        /// <summary>
        /// Gets or sets the list of sizes to restrict resizing methods to.
        /// </summary>
        public List<Size> RestrictedSizes { get; set; }

        /// <summary>
        /// Processes the image.
        /// </summary>
        /// <param name="factory">
        /// The current instance of the <see cref="T:ImageProcessor.ImageFactory"/> class containing
        /// the image to process.
        /// </param>
        /// <returns>
        /// The processed image from the current instance of the <see cref="T:ImageProcessor.ImageFactory"/> class.
        /// </returns>
        public Image ProcessImage(ImageFactory factory)
        {
            int width = this.DynamicParameter.Size.Width ?? 0;
            int height = this.DynamicParameter.Size.Height ?? 0;
            ResizeMode mode = this.DynamicParameter.ResizeMode;
            AnchorPosition anchor = this.DynamicParameter.AnchorPosition;
            bool upscale = this.DynamicParameter.Upscale;
            float[] centerCoordinates = this.DynamicParameter.CenterCoordinates;

            int defaultMaxWidth;
            int defaultMaxHeight;

            int.TryParse(this.Settings["MaxWidth"], NumberStyles.Any, CultureInfo.InvariantCulture, out defaultMaxWidth);
            int.TryParse(this.Settings["MaxHeight"], NumberStyles.Any, CultureInfo.InvariantCulture, out defaultMaxHeight);

            return this.ResizeImage(factory, width, height, defaultMaxWidth, defaultMaxHeight, this.RestrictedSizes, mode, anchor, upscale, centerCoordinates);
        }

        /// <summary>
        /// The resize image.
        /// </summary>
        /// <param name="factory">
        /// The current instance of the <see cref="T:ImageProcessor.ImageFactory"/> class containing
        /// the image to process.
        /// </param>
        /// <param name="width">
        /// The width to resize the image to.
        /// </param>
        /// <param name="height">
        /// The height to resize the image to.
        /// </param>
        /// <param name="defaultMaxWidth">
        /// The default max width to resize the image to.
        /// </param>
        /// <param name="defaultMaxHeight">
        /// The default max height to resize the image to.
        /// </param>
        /// <param name="restrictedSizes">
        /// A <see cref="List{Size}"/> containing image resizing restrictions.
        /// </param>
        /// <param name="resizeMode">
        /// The mode with which to resize the image.
        /// </param>
        /// <param name="anchorPosition">
        /// The anchor position to place the image at.
        /// </param>
        /// <param name="upscale">
        /// Whether to allow up-scaling of images. (Default true)
        /// </param>
        /// <param name="centerCoordinates">
        /// If the resize mode is crop, you can set a specific center coordinate, use as alternative to anchorPosition
        /// </param>
        /// <returns>
        /// The processed image from the current instance of the <see cref="T:ImageProcessor.ImageFactory"/> class.
        /// </returns>
        private Image ResizeImage(
            ImageFactory factory,
            int width,
            int height,
            int defaultMaxWidth,
            int defaultMaxHeight,
            List<Size> restrictedSizes,
            ResizeMode resizeMode = ResizeMode.Pad,
            AnchorPosition anchorPosition = AnchorPosition.Center,
            bool upscale = true,
            float[] centerCoordinates = null)
        {
            Bitmap newImage = null;
            Image image = factory.Image;

            try
            {
                int sourceWidth = image.Width;
                int sourceHeight = image.Height;

                int destinationWidth = width;
                int destinationHeight = height;

                int maxWidth = defaultMaxWidth > 0 ? defaultMaxWidth : int.MaxValue;
                int maxHeight = defaultMaxHeight > 0 ? defaultMaxHeight : int.MaxValue;

                // Fractional variants for preserving aspect ratio.
                double percentHeight = Math.Abs(height / (double)sourceHeight);
                double percentWidth = Math.Abs(width / (double)sourceWidth);

                int destinationX = 0;
                int destinationY = 0;

                // Change the destination rectangle coordinates if padding and 
                // there has been a set width and height.
                if (resizeMode == ResizeMode.Pad && width > 0 && height > 0)
                {
                    double ratio;

                    if (percentHeight < percentWidth)
                    {
                        ratio = percentHeight;
                        destinationX = (int)((width - (sourceWidth * ratio)) / 2);
                        destinationWidth = (int)Math.Ceiling(sourceWidth * percentHeight);
                    }
                    else
                    {
                        ratio = percentWidth;
                        destinationY = (int)((height - (sourceHeight * ratio)) / 2);
                        destinationHeight = (int)Math.Ceiling(sourceHeight * percentWidth);
                    }
                }

                // Change the destination rectangle coordinates if cropping and 
                // there has been a set width and height.
                if (resizeMode == ResizeMode.Crop && width > 0 && height > 0)
                {
                    double ratio;

                    if (percentHeight < percentWidth)
                    {
                        ratio = percentWidth;

                        if (centerCoordinates != null && centerCoordinates.Any())
                        {
                            double center = -(ratio * sourceHeight) * centerCoordinates[0];
                            destinationY = (int)center + (height / 2);

                            if (destinationY > 0)
                            {
                                destinationY = 0;
                            }

                            if (destinationY < (int)(height - (sourceHeight * ratio)))
                            {
                                destinationY = (int)(height - (sourceHeight * ratio));
                            }
                        }
                        else
                        {
                            switch (anchorPosition)
                            {
                                case AnchorPosition.Top:
                                    destinationY = 0;
                                    break;
                                case AnchorPosition.Bottom:
                                    destinationY = (int)(height - (sourceHeight * ratio));
                                    break;
                                default:
                                    destinationY = (int)((height - (sourceHeight * ratio)) / 2);
                                    break;
                            }
                        }

                        destinationHeight = (int)Math.Ceiling(sourceHeight * percentWidth);
                    }
                    else
                    {
                        ratio = percentHeight;

                        if (centerCoordinates != null && centerCoordinates.Any())
                        {
                            double center = -(ratio * sourceWidth) * centerCoordinates[1];
                            destinationX = (int)center + (width / 2);

                            if (destinationX > 0)
                            {
                                destinationX = 0;
                            }

                            if (destinationX < (int)(width - (sourceWidth * ratio)))
                            {
                                destinationX = (int)(width - (sourceWidth * ratio));
                            }
                        }
                        else
                        {
                            switch (anchorPosition)
                            {
                                case AnchorPosition.Left:
                                    destinationX = 0;
                                    break;
                                case AnchorPosition.Right:
                                    destinationX = (int)(width - (sourceWidth * ratio));
                                    break;
                                default:
                                    destinationX = (int)((width - (sourceWidth * ratio)) / 2);
                                    break;
                            }
                        }

                        destinationWidth = (int)Math.Ceiling(sourceWidth * percentHeight);
                    }
                }

                // Constrain the image to fit the maximum possible height or width.
                if (resizeMode == ResizeMode.Max)
                {
                    // If either is 0, we don't need to figure out orientation
                    if (width > 0 && height > 0)
                    {
                        // Integers must be cast to doubles to get needed precision
                        double ratio = (double)height / width;
                        double sourceRatio = (double)sourceHeight / sourceWidth;

                        if (sourceRatio < ratio)
                        {
                            height = 0;
                        }
                        else
                        {
                            width = 0;
                        }
                    }
                }

                // If height or width is not passed we assume that the standard ratio is to be kept.
                if (height == 0)
                {
                    destinationHeight = (int)Math.Ceiling(sourceHeight * percentWidth);
                    height = destinationHeight;
                }

                if (width == 0)
                {
                    destinationWidth = (int)Math.Ceiling(sourceWidth * percentHeight);
                    width = destinationWidth;
                }

                // Restrict sizes
                if (restrictedSizes != null && restrictedSizes.Any())
                {
                    bool reject = true;
                    foreach (Size restrictedSize in restrictedSizes)
                    {
                        if (restrictedSize.Height == 0 || restrictedSize.Width == 0)
                        {
                            if (restrictedSize.Width == width || restrictedSize.Height == height)
                            {
                                reject = false;
                            }
                        }
                        else if (restrictedSize.Width == width && restrictedSize.Height == height)
                        {
                            reject = false;
                        }
                    }

                    if (reject)
                    {
                        return image;
                    }
                }

                if (width > 0 && height > 0 && width <= maxWidth && height <= maxHeight)
                {
                    // Exit if upscaling is not allowed.
                    if ((width > sourceWidth || height > sourceHeight) && upscale == false && resizeMode != ResizeMode.Stretch)
                    {
                        return image;
                    }

                    newImage = new Bitmap(width, height, PixelFormat.Format32bppPArgb);

                    using (Graphics graphics = Graphics.FromImage(newImage))
                    {
                        // We want to use two different blending algorithms for enlargement/shrinking.
                        if (image.Width < destinationWidth && image.Height < destinationHeight)
                        {
                            // We are making it larger.
                            graphics.SmoothingMode = SmoothingMode.AntiAlias;
                        }
                        else
                        {
                            // We are making it smaller.
                            graphics.SmoothingMode = SmoothingMode.None;
                        }

                        graphics.InterpolationMode = InterpolationMode.HighQualityBicubic;
                        graphics.PixelOffsetMode = PixelOffsetMode.HighQuality;
                        graphics.CompositingQuality = CompositingQuality.HighQuality;

                        // An unwanted border appears when using InterpolationMode.HighQualityBicubic to resize the image
                        // as the algorithm appears to be pulling averaging detail from surrounding pixels beyond the edge
                        // of the image. Using the ImageAttributes class to specify that the pixels beyond are simply mirror
                        // images of the pixels within solves this problem.
                        using (ImageAttributes wrapMode = new ImageAttributes())
                        {
                            wrapMode.SetWrapMode(WrapMode.TileFlipXY);
                            Rectangle destRect = new Rectangle(destinationX, destinationY, destinationWidth, destinationHeight);
                            graphics.DrawImage(image, destRect, 0, 0, sourceWidth, sourceHeight, GraphicsUnit.Pixel, wrapMode);
                        }

                        // Reassign the image.
                        image.Dispose();
                        image = newImage;
                    }
                }
            }
            catch (Exception ex)
            {
                if (newImage != null)
                {
                    newImage.Dispose();
                }
<<<<<<< HEAD
            }

            return image;
        }

        /// <summary>
        /// Returns the correct <see cref="Size"/> for the given string.
        /// </summary>
        /// <param name="input">
        /// The input string containing the value to parse.
        /// </param>
        /// <returns>
        /// The <see cref="Size"/>.
        /// </returns>
        private Size ParseSize(string input)
        {
            const string Width = "width=";
            const string Height = "height=";
            const string WidthRatio = "widthratio=";
            const string HeightRatio = "heightratio=";
            Size size = new Size();

            // First merge the matches so we can parse .
            StringBuilder stringBuilder = new StringBuilder();
            foreach (Match match in SizeRegex.Matches(input))
            {
                stringBuilder.Append(match.Value);
            }

            // First cater for single dimensions.
            string value = stringBuilder.ToString();

            if (input.Contains(Width) && !input.Contains(Height))
            {
                size = new Size(value.ToPositiveIntegerArray()[0], 0);
            }

            if (input.Contains(Height) && !input.Contains(Width))
            {
                size = new Size(0, value.ToPositiveIntegerArray()[0]);
            }

            // Both dimensions supplied.
            if (input.Contains(Height) && input.Contains(Width))
            {
                int[] dimensions = value.ToPositiveIntegerArray();

                // Check the order in which they have been supplied.
                size = input.IndexOf(Width, StringComparison.Ordinal) < input.IndexOf(Height, StringComparison.Ordinal)
                    ? new Size(dimensions[0], dimensions[1])
                    : new Size(dimensions[1], dimensions[0]);
            }

            // Calculate any ratio driven sizes.
            if (size.Width == 0 || size.Height == 0)
            {
                stringBuilder.Clear();
                foreach (Match match in RatioRegex.Matches(input))
                {
                    stringBuilder.Append(match.Value);
                }

                value = stringBuilder.ToString();

                // Replace 0 width
                if (size.Width == 0 && size.Height > 0 && input.Contains(WidthRatio) && !input.Contains(HeightRatio))
                {
                    size.Width = (int)Math.Ceiling(value.ToPositiveFloatArray()[0] * size.Height);
                }

                // Replace 0 height
                if (size.Height == 0 && size.Width > 0 && input.Contains(HeightRatio) && !input.Contains(WidthRatio))
                {
                    size.Height = (int)Math.Ceiling(value.ToPositiveFloatArray()[0] * size.Width);
                }
            }

            return size;
        }

        /// <summary>
        /// Returns the correct <see cref="ResizeMode"/> for the given string.
        /// </summary>
        /// <param name="input">
        /// The input string containing the value to parse.
        /// </param>
        /// <returns>
        /// The correct <see cref="ResizeMode"/>.
        /// </returns>
        private ResizeMode ParseMode(string input)
        {
            foreach (Match match in ModeRegex.Matches(input))
            {
                // Split on =
                string mode = match.Value.Split('=')[1];

                switch (mode)
                {
                    case "stretch":
                        return ResizeMode.Stretch;
                    case "crop":
                        return ResizeMode.Crop;
                    case "max":
                        return ResizeMode.Max;
                    default:
                        return ResizeMode.Pad;
                }
            }

            return ResizeMode.Pad;
        }

        /// <summary>
        /// Returns the correct <see cref="AnchorPosition"/> for the given string.
        /// </summary>
        /// <param name="input">
        /// The input string containing the value to parse.
        /// </param>
        /// <returns>
        /// The correct <see cref="AnchorPosition"/>.
        /// </returns>
        private AnchorPosition ParsePosition(string input)
        {
            foreach (Match match in AnchorRegex.Matches(input))
            {
                // Split on =
                string anchor = match.Value.Split('=')[1];
=======
>>>>>>> 5025eb7e

                throw new ImageProcessingException("Error processing image with " + this.GetType().Name, ex);
            }

            return image;
        }
    }
}<|MERGE_RESOLUTION|>--- conflicted
+++ resolved
@@ -1,4 +1,4 @@
-﻿// --------------------------------------------------------------------------------------------------------------------
+// --------------------------------------------------------------------------------------------------------------------
 // <copyright file="Resize.cs" company="James South">
 //   Copyright (c) James South.
 //   Licensed under the Apache License, Version 2.0.
@@ -155,7 +155,7 @@
                 int destinationX = 0;
                 int destinationY = 0;
 
-                // Change the destination rectangle coordinates if padding and 
+                // Change the destination rectangle coordinates if padding and
                 // there has been a set width and height.
                 if (resizeMode == ResizeMode.Pad && width > 0 && height > 0)
                 {
@@ -175,7 +175,7 @@
                     }
                 }
 
-                // Change the destination rectangle coordinates if cropping and 
+                // Change the destination rectangle coordinates if cropping and
                 // there has been a set width and height.
                 if (resizeMode == ResizeMode.Crop && width > 0 && height > 0)
                 {
@@ -367,136 +367,6 @@
                 {
                     newImage.Dispose();
                 }
-<<<<<<< HEAD
-            }
-
-            return image;
-        }
-
-        /// <summary>
-        /// Returns the correct <see cref="Size"/> for the given string.
-        /// </summary>
-        /// <param name="input">
-        /// The input string containing the value to parse.
-        /// </param>
-        /// <returns>
-        /// The <see cref="Size"/>.
-        /// </returns>
-        private Size ParseSize(string input)
-        {
-            const string Width = "width=";
-            const string Height = "height=";
-            const string WidthRatio = "widthratio=";
-            const string HeightRatio = "heightratio=";
-            Size size = new Size();
-
-            // First merge the matches so we can parse .
-            StringBuilder stringBuilder = new StringBuilder();
-            foreach (Match match in SizeRegex.Matches(input))
-            {
-                stringBuilder.Append(match.Value);
-            }
-
-            // First cater for single dimensions.
-            string value = stringBuilder.ToString();
-
-            if (input.Contains(Width) && !input.Contains(Height))
-            {
-                size = new Size(value.ToPositiveIntegerArray()[0], 0);
-            }
-
-            if (input.Contains(Height) && !input.Contains(Width))
-            {
-                size = new Size(0, value.ToPositiveIntegerArray()[0]);
-            }
-
-            // Both dimensions supplied.
-            if (input.Contains(Height) && input.Contains(Width))
-            {
-                int[] dimensions = value.ToPositiveIntegerArray();
-
-                // Check the order in which they have been supplied.
-                size = input.IndexOf(Width, StringComparison.Ordinal) < input.IndexOf(Height, StringComparison.Ordinal)
-                    ? new Size(dimensions[0], dimensions[1])
-                    : new Size(dimensions[1], dimensions[0]);
-            }
-
-            // Calculate any ratio driven sizes.
-            if (size.Width == 0 || size.Height == 0)
-            {
-                stringBuilder.Clear();
-                foreach (Match match in RatioRegex.Matches(input))
-                {
-                    stringBuilder.Append(match.Value);
-                }
-
-                value = stringBuilder.ToString();
-
-                // Replace 0 width
-                if (size.Width == 0 && size.Height > 0 && input.Contains(WidthRatio) && !input.Contains(HeightRatio))
-                {
-                    size.Width = (int)Math.Ceiling(value.ToPositiveFloatArray()[0] * size.Height);
-                }
-
-                // Replace 0 height
-                if (size.Height == 0 && size.Width > 0 && input.Contains(HeightRatio) && !input.Contains(WidthRatio))
-                {
-                    size.Height = (int)Math.Ceiling(value.ToPositiveFloatArray()[0] * size.Width);
-                }
-            }
-
-            return size;
-        }
-
-        /// <summary>
-        /// Returns the correct <see cref="ResizeMode"/> for the given string.
-        /// </summary>
-        /// <param name="input">
-        /// The input string containing the value to parse.
-        /// </param>
-        /// <returns>
-        /// The correct <see cref="ResizeMode"/>.
-        /// </returns>
-        private ResizeMode ParseMode(string input)
-        {
-            foreach (Match match in ModeRegex.Matches(input))
-            {
-                // Split on =
-                string mode = match.Value.Split('=')[1];
-
-                switch (mode)
-                {
-                    case "stretch":
-                        return ResizeMode.Stretch;
-                    case "crop":
-                        return ResizeMode.Crop;
-                    case "max":
-                        return ResizeMode.Max;
-                    default:
-                        return ResizeMode.Pad;
-                }
-            }
-
-            return ResizeMode.Pad;
-        }
-
-        /// <summary>
-        /// Returns the correct <see cref="AnchorPosition"/> for the given string.
-        /// </summary>
-        /// <param name="input">
-        /// The input string containing the value to parse.
-        /// </param>
-        /// <returns>
-        /// The correct <see cref="AnchorPosition"/>.
-        /// </returns>
-        private AnchorPosition ParsePosition(string input)
-        {
-            foreach (Match match in AnchorRegex.Matches(input))
-            {
-                // Split on =
-                string anchor = match.Value.Split('=')[1];
-=======
->>>>>>> 5025eb7e
 
                 throw new ImageProcessingException("Error processing image with " + this.GetType().Name, ex);
             }
